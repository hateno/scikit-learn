--- conflicted
+++ resolved
@@ -5,12 +5,7 @@
 from .nmf import NMF, ProjectedGradientNMF
 from .pca import PCA, RandomizedPCA, ProbabilisticPCA
 from .kernel_pca import KernelPCA
-<<<<<<< HEAD
-from .sparse_pca import SparsePCA, dict_learning, dict_learning_online
-from .fastica_ import FastICA, fastica
-from .dict_learning import DictionaryLearning, DictionaryLearningOnline
-=======
 from .sparse_pca import SparsePCA, MiniBatchSparsePCA, dict_learning, \
                         dict_learning_online
 from .fastica_ import FastICA, fastica
->>>>>>> 6c49694b
+from .dict_learning import DictionaryLearning, DictionaryLearningOnline